--- conflicted
+++ resolved
@@ -3,11 +3,7 @@
 # To re-generate a bundle for another specific version without changing the standard setup, you can:
 # - use the VERSION as arg of the bundle target (e.g make bundle VERSION=0.0.2)
 # - use environment variables to overwrite this value (e.g export VERSION=0.0.2)
-<<<<<<< HEAD
-VERSION ?= 4.15.0
-=======
 VERSION ?= 4.17.0
->>>>>>> 8662ded5
 
 # You can use podman or docker as a container engine. Notice that there are some options that might be only valid for one of them.
 ENGINE ?= docker
