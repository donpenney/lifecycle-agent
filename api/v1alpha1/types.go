--- conflicted
+++ resolved
@@ -68,11 +68,6 @@
 	Stage ImageBasedUpgradeStage `json:"stage,omitempty"`
 	//+operator-sdk:csv:customresourcedefinitions:type=spec,displayName="Seed Image Reference"
 	SeedImageRef SeedImageRef `json:"seedImageRef,omitempty"`
-<<<<<<< HEAD
-	//+operator-sdk:csv:customresourcedefinitions:type=spec,displayName="Additional Images"
-	AdditionalImages ConfigMapRef `json:"additionalImages,omitempty"`
-=======
->>>>>>> 29ce8412
 	// OADPContent defines the list of ConfigMap resources that contain the OADP Backup and Restore CRs.
 	//+operator-sdk:csv:customresourcedefinitions:type=spec,displayName="OADP Content"
 	OADPContent []ConfigMapRef `json:"oadpContent,omitempty"`
@@ -82,11 +77,7 @@
 	// Users can also add their custom catalog sources that may want to retain after the upgrade.
 	ExtraManifests []ConfigMapRef `json:"extraManifests,omitempty"`
 	//+operator-sdk:csv:customresourcedefinitions:type=spec,displayName="Auto Rollback On Failure"
-<<<<<<< HEAD
-	AutoRollbackOnFailure AutoRollbackOnFailure `json:"autoRollbackOnFailure,omitempty"`
-=======
 	AutoRollbackOnFailure *AutoRollbackOnFailure `json:"autoRollbackOnFailure,omitempty"`
->>>>>>> 29ce8412
 }
 
 // SeedImageRef defines the seed image and OCP version for the upgrade
@@ -96,11 +87,8 @@
 	Version string `json:"version,omitempty"`
 	// Image defines the full pull-spec of the seed container image to use.
 	//+operator-sdk:csv:customresourcedefinitions:type=spec,xDescriptors={"urn:alm:descriptor:com.tectonic.ui:text"}
-<<<<<<< HEAD
-=======
 	// +kubebuilder:validation:MinLength=1
 	// +kubebuilder:validation:Pattern="^([a-z0-9]+://)?[\\S]+$"
->>>>>>> 29ce8412
 	Image string `json:"image,omitempty"`
 	// PullSecretRef defines the reference to a secret with credentials to pull container images.
 	//+operator-sdk:csv:customresourcedefinitions:type=spec,displayName="Pull Secret Reference"
@@ -110,30 +98,11 @@
 // AutoRollbackOnFailure defines automatic rollback settings if the upgrade fails or if the upgrade does not
 // complete within the specified time limit.
 type AutoRollbackOnFailure struct {
-<<<<<<< HEAD
-	// DisabledForPostRebootConfig when set to true, disables automatic rollback when the reconfiguration of the
-	// cluster fails upon the first reboot.
-	//+operator-sdk:csv:customresourcedefinitions:type=spec,xDescriptors={"urn:alm:descriptor:com.tectonic.ui:booleanSwitch"}
-	DisabledForPostRebootConfig bool `json:"disabledForPostRebootConfig,omitempty"` // If true, disable auto-rollback for post-reboot config service-unit(s)
-	// DisabledForUpgradeCompletion when set to true, disables automatic rollback after the Lifecycle Agent reports
-	// a failed upgrade upon completion.
-	//+operator-sdk:csv:customresourcedefinitions:type=spec,xDescriptors={"urn:alm:descriptor:com.tectonic.ui:booleanSwitch"}
-	DisabledForUpgradeCompletion bool `json:"disabledForUpgradeCompletion,omitempty"` // If true, disable auto-rollback for Upgrade completion handler
-	// DisabledInitMonitor when set to true, disables automatic rollback when the upgrade does not complete after
-	// reboot within the time frame specified in the initMonitorTimeoutSeconds field.
-	//+operator-sdk:csv:customresourcedefinitions:type=spec,xDescriptors={"urn:alm:descriptor:com.tectonic.ui:booleanSwitch"}
-	DisabledInitMonitor bool `json:"disabledInitMonitor,omitempty"` // If true, disable LCA Init Monitor watchdog, which triggers auto-rollback if timeout occurs before upgrade completion
-	// InitMonitorTimeoutSeconds defines the time frame in seconds. If not defined or set to 0, the default value of
-	// 1800 seconds (30 minutes) is used.
-	//+operator-sdk:csv:customresourcedefinitions:type=spec,xDescriptors={"urn:alm:descriptor:com.tectonic.ui:number"}
-	InitMonitorTimeoutSeconds int `json:"initMonitorTimeoutSeconds,omitempty"` // LCA Init Monitor watchdog timeout, in seconds. Value <= 0 is treated as "use default" when writing config file in Prep stage
-=======
 	// InitMonitorTimeoutSeconds defines the time frame in seconds. If not defined or set to 0, the default value of
 	// 1800 seconds (30 minutes) is used.
 	// +kubebuilder:validation:Minimum=0
 	//+operator-sdk:csv:customresourcedefinitions:type=spec,xDescriptors={"urn:alm:descriptor:com.tectonic.ui:number"}
 	InitMonitorTimeoutSeconds int `json:"initMonitorTimeoutSeconds,omitempty"` // LCA Init Monitor watchdog timeout, in seconds. Value = 0 is treated as "use default" when writing config file in Prep stage
->>>>>>> 29ce8412
 }
 
 // ConfigMapRef defines a reference to a config map
