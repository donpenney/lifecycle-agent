---
apiVersion: rbac.authorization.k8s.io/v1
kind: ClusterRole
metadata:
  name: manager-role
rules:
- apiGroups:
  - ""
  resources:
  - configmaps
  verbs:
  - create
  - delete
  - get
  - list
  - patch
  - update
  - watch
- apiGroups:
  - ""
  resources:
  - events
  verbs:
  - create
  - patch
- apiGroups:
  - ""
  resources:
  - namespaces
  verbs:
  - delete
  - get
  - list
  - watch
- apiGroups:
  - ""
  resources:
  - nodes
  verbs:
  - get
  - list
  - watch
- apiGroups:
  - ""
  resources:
  - pods
  verbs:
  - get
  - list
  - watch
- apiGroups:
  - ""
  resources:
  - pods/log
  verbs:
  - get
- apiGroups:
  - ""
  resources:
  - secrets
  verbs:
  - create
  - delete
  - get
  - list
  - patch
  - update
  - watch
- apiGroups:
  - apiextensions.k8s.io
  resources:
  - customresourcedefinitions
  verbs:
  - delete
  - get
  - list
  - watch
- apiGroups:
  - apps
  resources:
  - deployments
  verbs:
  - get
  - list
  - watch
- apiGroups:
  - batch
  resources:
  - jobs
  verbs:
  - create
  - delete
  - get
  - list
  - patch
  - update
  - watch
- apiGroups:
  - batch
  resources:
  - jobs/status
  verbs:
  - get
- apiGroups:
  - certificates.k8s.io
  resources:
  - certificatesigningrequests
  verbs:
  - get
  - list
  - watch
- apiGroups:
  - config.openshift.io
  resources:
  - clusteroperators
  verbs:
  - list
  - watch
- apiGroups:
  - config.openshift.io
  resources:
  - clusterversions
  verbs:
  - get
  - list
  - watch
- apiGroups:
  - config.openshift.io
  resources:
  - imagedigestmirrorsets
  verbs:
  - get
  - list
  - watch
- apiGroups:
  - config.openshift.io
  resources:
  - infrastructures
  verbs:
  - get
  - list
  - watch
- apiGroups:
  - config.openshift.io
  resources:
  - proxies
  verbs:
  - get
  - list
  - watch
- apiGroups:
  - ""
  resources:
  - persistentvolumes
  verbs:
  - get
  - list
  - update
  - watch
- apiGroups:
  - lca.openshift.io
  resources:
  - imagebasedupgrades
  verbs:
  - create
  - delete
  - get
  - list
  - patch
  - update
  - watch
- apiGroups:
  - lca.openshift.io
  resources:
  - imagebasedupgrades/finalizers
  verbs:
  - update
- apiGroups:
  - lca.openshift.io
  resources:
  - imagebasedupgrades/status
  verbs:
  - get
  - patch
  - update
- apiGroups:
  - lca.openshift.io
  resources:
  - seedgenerators
  verbs:
  - create
  - delete
  - get
  - list
  - patch
  - update
  - watch
- apiGroups:
  - lca.openshift.io
  resources:
  - seedgenerators/finalizers
  verbs:
  - update
- apiGroups:
  - lca.openshift.io
  resources:
  - seedgenerators/status
  verbs:
  - get
  - patch
  - update
- apiGroups:
  - local.storage.openshift.io
  resources:
  - localvolumes
  verbs:
  - get
  - list
  - watch
- apiGroups:
  - machineconfiguration.openshift.io
  resources:
  - machineconfigpools
  verbs:
  - list
  - watch
- apiGroups:
  - machineconfiguration.openshift.io
  resources:
  - machineconfigs
  verbs:
  - delete
  - get
  - list
  - watch
- apiGroups:
  - monitoring.coreos.com
  resources:
  - prometheusrules
  verbs:
  - create
  - delete
  - get
  - list
  - patch
  - update
  - watch
- apiGroups:
  - monitoring.coreos.com
  resources:
  - servicemonitors
  verbs:
  - create
  - delete
  - get
  - list
  - patch
  - update
  - watch
- apiGroups:
  - oadp.openshift.io
  resources:
  - dataprotectionapplications
  verbs:
  - create
  - get
  - list
  - update
  - watch
- apiGroups:
  - operator.openshift.io
  resources:
  - imagecontentsourcepolicies
  verbs:
  - get
  - list
  - watch
- apiGroups:
  - operators.coreos.com
  resources:
  - clusterserviceversions
  verbs:
  - delete
  - get
  - list
  - watch
- apiGroups:
  - operators.coreos.com
  resources:
  - subscriptions
  verbs:
  - delete
  - get
  - list
  - watch
- apiGroups:
  - policy.open-cluster-management.io
  resources:
  - policies
  verbs:
  - get
  - list
  - watch
- apiGroups:
  - rbac.authorization.k8s.io
  resources:
  - clusterrolebindings
  verbs:
  - delete
- apiGroups:
  - rbac.authorization.k8s.io
  resources:
  - clusterroles
  verbs:
  - delete
- apiGroups:
  - security.openshift.io
  resourceNames:
  - privileged
  resources:
  - securitycontextconstraints
  verbs:
  - use
- apiGroups:
  - sriovnetwork.openshift.io
  resources:
<<<<<<< HEAD
  - sriovnetworknodepolicies
  verbs:
  - get
  - list
  - patch
  - watch
- apiGroups:
  - sriovnetwork.openshift.io
  resources:
=======
>>>>>>> 29ce8412
  - sriovnetworknodestates
  verbs:
  - get
  - list
  - watch
- apiGroups:
  - velero.io
  resources:
  - backups
  verbs:
  - create
  - delete
  - get
  - list
  - update
  - watch
- apiGroups:
  - velero.io
  resources:
  - backupstoragelocations
  verbs:
  - get
  - list
  - watch
- apiGroups:
  - velero.io
  resources:
  - deletebackuprequests
  verbs:
  - create
  - delete
  - get
  - list
  - update
  - watch
- apiGroups:
  - velero.io
  resources:
  - restores
  verbs:
  - create
  - delete
  - get
  - list
  - update
  - watch<|MERGE_RESOLUTION|>--- conflicted
+++ resolved
@@ -324,18 +324,6 @@
 - apiGroups:
   - sriovnetwork.openshift.io
   resources:
-<<<<<<< HEAD
-  - sriovnetworknodepolicies
-  verbs:
-  - get
-  - list
-  - patch
-  - watch
-- apiGroups:
-  - sriovnetwork.openshift.io
-  resources:
-=======
->>>>>>> 29ce8412
   - sriovnetworknodestates
   verbs:
   - get
