/*
Copyright 2023.

Licensed under the Apache License, Version 2.0 (the "License");
you may not use this file except in compliance with the License.
You may obtain a copy of the License at

    http://www.apache.org/licenses/LICENSE-2.0

Unless required by applicable law or agreed to in writing, software
distributed under the License is distributed on an "AS IS" BASIS,
WITHOUT WARRANTIES OR CONDITIONS OF ANY KIND, either express or implied.
See the License for the specific language governing permissions and
limitations under the License.
*/

package controllers

import (
	"context"
	"encoding/json"
	"fmt"
	"os"
	"path/filepath"
<<<<<<< HEAD

=======
	"strings"

	"github.com/go-logr/logr"
	"github.com/openshift-kni/lifecycle-agent/lca-cli/ops"
	kbatch "k8s.io/api/batch/v1"
	"sigs.k8s.io/controller-runtime/pkg/client"

>>>>>>> 29ce8412
	k8serrors "k8s.io/apimachinery/pkg/api/errors"

	"github.com/coreos/go-semver/semver"
	lcav1alpha1 "github.com/openshift-kni/lifecycle-agent/api/v1alpha1"
	"github.com/openshift-kni/lifecycle-agent/controllers/utils"
	"github.com/openshift-kni/lifecycle-agent/lca-cli/seedclusterinfo"
	lcautils "github.com/openshift-kni/lifecycle-agent/utils"
	configv1 "github.com/openshift/api/config/v1"
<<<<<<< HEAD
	"golang.org/x/sync/errgroup"
=======
>>>>>>> 29ce8412
	"k8s.io/apimachinery/pkg/types"

	"github.com/openshift-kni/lifecycle-agent/internal/common"
	"github.com/openshift-kni/lifecycle-agent/internal/extramanifest"
	"github.com/openshift-kni/lifecycle-agent/internal/precache"
	"github.com/openshift-kni/lifecycle-agent/internal/prep"
	corev1 "k8s.io/api/core/v1"
	ctrl "sigs.k8s.io/controller-runtime"
)

func GetSeedImage(c client.Client, ctx context.Context, ibu *lcav1alpha1.ImageBasedUpgrade, log logr.Logger, ops ops.Execute) error {
	// Use cluster wide pull-secret by default
	pullSecretFilename := common.ImageRegistryAuthFile

	if ibu.Spec.SeedImageRef.PullSecretRef != nil {
		var pullSecret string
		pullSecret, err := lcautils.GetSecretData(ctx, ibu.Spec.SeedImageRef.PullSecretRef.Name,
			common.LcaNamespace, corev1.DockerConfigJsonKey, c)
		if err != nil {
			err = fmt.Errorf("failed to retrieve pull-secret from secret %s, err: %w", ibu.Spec.SeedImageRef.PullSecretRef.Name, err)
			return err
		}

		pullSecretFilename = filepath.Join(utils.IBUWorkspacePath, "seed-pull-secret")
		if err = os.WriteFile(common.PathOutsideChroot(pullSecretFilename), []byte(pullSecret), 0o600); err != nil {
			err = fmt.Errorf("failed to write seed image pull-secret to file %s, err: %w", pullSecretFilename, err)
			return err
		}
		defer os.Remove(common.PathOutsideChroot(pullSecretFilename))
	}

	if _, err := ops.Execute("podman", "pull", "--authfile", pullSecretFilename, ibu.Spec.SeedImageRef.Image); err != nil {
		return fmt.Errorf("failed to pull image: %w", err)
	}
	log.Info("Successfully pulled seed image", "image", ibu.Spec.SeedImageRef.Image)

	labels, err := getLabelsForSeedImage(ibu.Spec.SeedImageRef.Image, ops)
	if err != nil {
		return fmt.Errorf("failed to get seed image labels: %w", err)
	}

	log.Info("Checking seed image version compatibility")
	if err := checkSeedImageVersionCompatibility(labels); err != nil {
		return fmt.Errorf("checking seed image compatibility: %w", err)
	}

	seedInfo, err := getSeedConfigFromLabel(labels)
	if err != nil {
		return fmt.Errorf("failed to get seed cluster info from label: %w", err)
	}

	seedHasProxy := false
	if seedInfo != nil {
		// Older images may not have the seed cluster info label, in which case
		// we assume no proxy so that if the current cluster has proxy, it will
		// fail the compatibility check.
		seedHasProxy = seedInfo.HasProxy
	}

	clusterHasProxy, err := lcautils.HasProxy(ctx, c)
	if err != nil {
		return fmt.Errorf("failed to check if cluster has proxy: %w", err)
	}

	log.Info("Checking seed image proxy compatibility")
	if err := checkSeedImageProxyCompatibility(seedHasProxy, clusterHasProxy); err != nil {
		return fmt.Errorf("checking seed image compatibility: %w", err)
	}

	return nil
}

func getSeedConfigFromLabel(labels map[string]string) (*seedclusterinfo.SeedClusterInfo, error) {
	seedFormatLabelValue, ok := labels[common.SeedClusterInfoOCILabel]
	if !ok {
		return nil, nil
	}

	var seedInfo seedclusterinfo.SeedClusterInfo
	if err := json.Unmarshal([]byte(seedFormatLabelValue), &seedInfo); err != nil {
		return nil, fmt.Errorf("failed to unmarshal seed cluster info: %w", err)
	}

	return &seedInfo, nil
}

func getLabelsForSeedImage(seedImageRef string, ops ops.Execute) (map[string]string, error) {
	inspectArgs := []string{
		"inspect",
		"--format", "json",
		seedImageRef,
	}

	var inspect []struct {
		Labels map[string]string `json:"Labels"`
	}

	// TODO: use the context when execute supports it
	if inspectRaw, err := ops.Execute("podman", inspectArgs...); err != nil || inspectRaw == "" {
		return nil, fmt.Errorf("failed to inspect image: %w", err)
	} else {
		if err := json.Unmarshal([]byte(inspectRaw), &inspect); err != nil {
			return nil, fmt.Errorf("failed to unmarshal image inspect output: %w", err)
		}
	}

	if len(inspect) != 1 {
		return nil, fmt.Errorf("expected 1 image inspect result, got %d", len(inspect))
	}

	return inspect[0].Labels, nil
}

// checkSeedImageVersionCompatibility checks if the seed image is compatible with the
// current version of the lifecycle-agent by inspecting the OCI image's labels
// and checking if the specified format version equals the hard-coded one that
// this version of the lifecycle agent expects. That format version is set by
// the LCA during the image build process to the value of the code constant,
// and the code constant is only manually bumped by developers when the image
// format changes in a way that is incompatible with previous versions of the
// lifecycle-agent.
func checkSeedImageVersionCompatibility(labels map[string]string) error {
	seedFormatLabelValue, ok := labels[common.SeedFormatOCILabel]
	if !ok {
		return fmt.Errorf(
			"seed image is missing the %s label, please build a new image using the latest version of the lca-cli",
			common.SeedFormatOCILabel)
	}

	// Hard equal since we don't have backwards compatibility guarantees yet.
	// In the future we might want to have backwards compatibility code to
	// handle older seed formats and in that case we'll look at the version
	// number and do the right thing accordingly.
	if seedFormatLabelValue != fmt.Sprintf("%d", common.SeedFormatVersion) {
		return fmt.Errorf("seed image format version mismatch: expected %d, got %s",
			common.SeedFormatVersion, seedFormatLabelValue)
	}

	return nil
}

// checkSeedImageProxyCompatibility checks for proxy configuration
// compatibility of the seed image vs the current cluster. If the seed image
// has a proxy and the cluster being upgraded doesn't, we cannot proceed as
// recert does not support proxy rename under those conditions. Similarly, we
// cannot proceed if the cluster being upgraded has a proxy but the seed image
// doesn't.
func checkSeedImageProxyCompatibility(seedHasProxy, hasProxy bool) error {
	if seedHasProxy && !hasProxy {
		return fmt.Errorf("seed image has a proxy but the cluster being upgraded does not, this combination is not supported")
	}

	if !seedHasProxy && hasProxy {
		return fmt.Errorf("seed image does not have a proxy but the cluster being upgraded does, this combination is not supported")
	}

	return nil
}

// validateSeedOcpVersion rejects upgrade request if seed image version is not higher than current cluster (target) OCP version
func (r *ImageBasedUpgradeReconciler) validateSeedOcpVersion(seedOcpVersion string) error {
	// get target OCP version
	targetClusterVersion := &configv1.ClusterVersion{}
	if err := r.Get(context.Background(), types.NamespacedName{Name: "version"}, targetClusterVersion); err != nil {
		return fmt.Errorf("failed to get ClusterVersion for target: %w", err)
	}
	targetOCP := targetClusterVersion.Status.Desired.Version

	// parse versions
	targetSemVer, err := semver.NewVersion(targetOCP)
	if err != nil {
		return fmt.Errorf("failed to parse target version %s: %w", targetOCP, err)
	}
	seedSemVer, err := semver.NewVersion(seedOcpVersion)
	if err != nil {
		return fmt.Errorf("failed to parse seed version %s: %w", seedOcpVersion, err)
	}

	// compare versions
	if seedSemVer.Compare(*targetSemVer) <= 0 {
		return fmt.Errorf("seed OCP version (%s) must be higher than current OCP version (%s)", seedOcpVersion, targetOCP)
	}

	r.Log.Info("OCP versions are validated", "seed", seedOcpVersion, "target", targetOCP)
	return nil
}

func (r *ImageBasedUpgradeReconciler) getPodEnvVars(ctx context.Context) (envVars []corev1.EnvVar, err error) {
	pod := &corev1.Pod{}
	if err = r.Client.Get(ctx, types.NamespacedName{Name: os.Getenv("MY_POD_NAME"), Namespace: common.LcaNamespace}, pod); err != nil {
		err = fmt.Errorf("failed to get pod info: %w", err)
		return
	}

	for _, container := range pod.Spec.Containers {
		if container.Name == "manager" {
			for _, envVar := range container.Env {
				if envVar.ValueFrom != nil {
					// Skipping any valueFrom env variables
					continue
				}
				envVars = append(envVars, envVar)
			}
			break
		}
	}

	return
}

func (r *ImageBasedUpgradeReconciler) launchPrecaching(ctx context.Context, imageListFile string, ibu *lcav1alpha1.ImageBasedUpgrade) error {
	clusterRegistry, err := lcautils.GetReleaseRegistry(ctx, r.Client)
	if err != nil {
		return fmt.Errorf("failed to get cluster registry: %w", err)
	}
	seedInfo, err := seedclusterinfo.ReadSeedClusterInfoFromFile(
		common.PathOutsideChroot(getSeedManifestPath(common.GetDesiredStaterootName(ibu))))
	if err != nil {
		return fmt.Errorf("failed to read seed info: %w", err)
	}
	// TODO: if seedInfo.hasProxy we also require that the LCA deployment contain "NO_PROXY" + "HTTP_PROXY" + "HTTPS_PROXY" as env vars. Produce a warning and/or document this.
	r.Log.Info("Collected seed info for precache", "seed info", fmt.Sprintf("%+v", seedInfo))

	shouldOverrideRegistry, err := lcautils.ShouldOverrideSeedRegistry(ctx, r.Client, seedInfo.MirrorRegistryConfigured, seedInfo.ReleaseRegistry)
	if err != nil {
		return fmt.Errorf("failed to check ShouldOverrideSeedRegistry %w", err)
	}
	r.Log.Info("Override registry status", "shouldOverrideRegistry", shouldOverrideRegistry)

	imageList, err := prep.ReadPrecachingList(imageListFile, clusterRegistry, seedInfo.ReleaseRegistry, shouldOverrideRegistry)
	if err != nil {
		return fmt.Errorf("failed to read pre-caching image file: %s, %w", common.PathOutsideChroot(imageListFile), err)
	}

	envVars, err := r.getPodEnvVars(ctx)
	if err != nil {
		return fmt.Errorf("failed to get pod env vars: %w", err)
	}

	// Create pre-cache config using default values
	config := precache.NewConfig(imageList, envVars)
<<<<<<< HEAD
	err = r.Precache.CreateJob(ctx, config, ibu)
=======
	err = r.Precache.CreateJobAndConfigMap(ctx, config, ibu)
>>>>>>> 29ce8412
	if err != nil {
		return fmt.Errorf("failed to create precaching job: %w", err)
	}

	return nil
}

<<<<<<< HEAD
func (r *ImageBasedUpgradeReconciler) queryPrecachingStatus(ctx context.Context) (*precache.Status, error) {
	status, err := r.Precache.QueryJobStatus(ctx)
	if err != nil {
		return nil, err //nolint:wrapcheck
	}

	if status.Status == precache.Failed {
		return status, precache.ErrFailed
	}
=======
// validateIBUSpec validates the fields in the IBU spec
func (r *ImageBasedUpgradeReconciler) validateIBUSpec(ctx context.Context, ibu *lcav1alpha1.ImageBasedUpgrade) error {
	// Check spec against this cluster's version and possibly exit early
	if err := r.validateSeedOcpVersion(ibu.Spec.SeedImageRef.Version); err != nil {
		return fmt.Errorf("failed to validate seed image OCP version: %w", err)
	}

	// If OADP configmap is provided, check if OADP operator is available, validate the configmap
	// and remove stale Backups from object storage if any.
	if len(ibu.Spec.OADPContent) != 0 {
		err := r.BackupRestore.CheckOadpOperatorAvailability(ctx)
		if err != nil {
			return fmt.Errorf("failed to check oadp operator availability: %w", err)
		}
>>>>>>> 29ce8412

		err = r.BackupRestore.ValidateOadpConfigmaps(ctx, ibu.Spec.OADPContent)
		if err != nil {
			return fmt.Errorf("failed to validate oadp configMap: %w", err)
		}
	}

	// Validate the extraManifests configmap if it's provided
	if len(ibu.Spec.ExtraManifests) != 0 {
		if err := r.ExtraManifest.ValidateExtraManifestConfigmaps(ctx, ibu.Spec.ExtraManifests, ibu); err != nil {
			return fmt.Errorf("failed to validate extramanifest cms: %w", err)
		}
	}

<<<<<<< HEAD
	return status, nil
}

func (r *ImageBasedUpgradeReconciler) SetupStateroot(ctx context.Context, ibu *lcav1alpha1.ImageBasedUpgrade, imageListFile string) error {
	if err := prep.SetupStateroot(r.Log, r.Ops, r.OstreeClient, r.RPMOstreeClient, ibu.Spec.SeedImageRef.Image,
		ibu.Spec.SeedImageRef.Version, imageListFile, false); err != nil {
		return fmt.Errorf("failed to setup stateroot: %w", err)
=======
	// Validate the manifests from policies if related annotations are specified
	var validationAnns = map[string]string{}
	if count, exists := ibu.GetAnnotations()[extramanifest.TargetOcpVersionManifestCountAnnotation]; exists {
		validationAnns[extramanifest.TargetOcpVersionManifestCountAnnotation] = count
>>>>>>> 29ce8412
	}
	if len(validationAnns) != 0 {
		versions, err := extramanifest.GetMatchingTargetOcpVersionLabelVersions(ibu.Spec.SeedImageRef.Version)
		if err != nil {
			return fmt.Errorf("failed to get matching versions for target-ocp-version label: %w", err)
		}

<<<<<<< HEAD
	if err := r.RebootClient.WriteIBUAutoRollbackConfigFile(ibu); err != nil {
		return fmt.Errorf("failed to write auto-rollback config: %w", err)
=======
		objectLabels := map[string]string{extramanifest.TargetOcpVersionLabel: strings.Join(versions, ",")}
		if _, err := r.ExtraManifest.ValidateAndExtractManifestFromPolicies(ctx, nil, objectLabels, validationAnns); err != nil {
			return fmt.Errorf("failed to validate manifests from policies: %w", err)
		}
	}
	return nil
}

func initIBUWorkspaceDir() error {
	if _, err := os.Stat(common.Host); err != nil {
		// fail without /host
		return fmt.Errorf("host dir does not exist: %w", err)
>>>>>>> 29ce8412
	}

	if _, err := os.Stat(common.PathOutsideChroot(utils.IBUWorkspacePath)); os.IsNotExist(err) {
		if err := os.Mkdir(common.PathOutsideChroot(utils.IBUWorkspacePath), 0o700); err != nil {
			return fmt.Errorf("failed to create IBU workspace: %w", err)
		}
	}

	return nil
}

<<<<<<< HEAD
func (r *ImageBasedUpgradeReconciler) verifyPrecachingComplete(ctx context.Context) (bool, error) {
	status, err := r.queryPrecachingStatus(ctx)
	if err != nil {
		return false, err //nolint:wrapcheck
	}

	if status.Message != "" {
		r.PrepTask.Progress = fmt.Sprintf("Precaching progress: %s", status.Message)
	}
	r.Log.Info("Current precache job status", "Status", status.Status)
	if status.Status == precache.Succeeded {
		// precaching job succeeded
		return true, nil
	} else if status.Status == precache.Active {
		// precaching job still in-progress
		return false, nil
	}

	return false, nil
}

// validateIBUSpec validates the fields in the IBU spec
func (r *ImageBasedUpgradeReconciler) validateIBUSpec(ctx context.Context, ibu *lcav1alpha1.ImageBasedUpgrade) error {
	r.Log.Info("Validating IBU spec")

	// Check spec against this cluster's version and possibly exit early
	if err := r.validateSeedOcpVersion(ibu.Spec.SeedImageRef.Version); err != nil {
		return fmt.Errorf("failed to validate seed image OCP version: %w", err)
	}

	// If OADP configmap is provided, check if OADP operator is available, validate the configmap
	// and remove stale Backups from object storage if any.
	if len(ibu.Spec.OADPContent) != 0 {
		err := r.BackupRestore.CheckOadpOperatorAvailability(ctx)
		if err != nil {
			return fmt.Errorf("failed to check oadp operator availability: %w", err)
		}

		err = r.BackupRestore.ValidateOadpConfigmaps(ctx, ibu.Spec.OADPContent)
		if err != nil {
			return fmt.Errorf("failed to validate oadp configMap: %w", err)
		}
	}

	// Validate the extraManifests configmap if it's provided
	if len(ibu.Spec.ExtraManifests) != 0 {
		err := r.ExtraManifest.ValidateExtraManifestConfigmaps(ctx, ibu.Spec.ExtraManifests)
		if err != nil {
			return fmt.Errorf("failed to validate extraManifests configMap: %w", err)
		}
	}
	return nil
}

func (r *ImageBasedUpgradeReconciler) prepStageWorker(ctx context.Context, ibu *lcav1alpha1.ImageBasedUpgrade) (err error) {
	var (
		derivedCtx context.Context
		errGroup   errgroup.Group
	)

	// Create a new context for the worker, derived from the original context
	derivedCtx, r.PrepTask.Cancel = context.WithCancel(ctx)
	defer r.PrepTask.Cancel() // Ensure that the cancel function is called when the prepStageWorker function exits

	errGroup.Go(func() error {
		var ok bool
		imageListFile := filepath.Join(utils.IBUWorkspacePath, "image-list-file")

		// Validate IBU spec
		if err := r.validateIBUSpec(ctx, ibu); err != nil {
			// Do not return unknownCRD error detected from extra manifests configmaps,
			// instead, attach a warning message in prep status condition
			if extramanifest.IsEMUnknownCRDError(err) {
				r.PrepTask.AdditionalComplete = fmt.Sprintf(". Warn: The requested CRD is not installed on the cluster. "+
					"Please verify if this is as expected before proceeding to next stage: %v", err)
			} else {
				return fmt.Errorf("failed to validate IBU spec: %w", err)
			}
		}

		// Pull seed image
		select {
		case <-derivedCtx.Done():
			return fmt.Errorf("context canceled before pulling seed image: %w", derivedCtx.Err())
		default:
			r.PrepTask.Progress = "Pulling seed image"
			if err = r.getSeedImage(derivedCtx, ibu); err != nil {
				return fmt.Errorf("failed to pull seed image: %w", err)
=======
// handlePrep the main func to run prep stage
func (r *ImageBasedUpgradeReconciler) handlePrep(ctx context.Context, ibu *lcav1alpha1.ImageBasedUpgrade) (ctrl.Result, error) {
	r.Log.Info("Fetching stateroot setup job")
	staterootSetupJob, err := prep.GetStaterootSetupJob(ctx, r.Client, r.Log)
	if err != nil {
		if k8serrors.IsNotFound(err) {
			r.Log.Info("Validating Ibu spec")
			if err := r.validateIBUSpec(ctx, ibu); err != nil {
				return prepFailDoNotRequeue(r.Log, fmt.Sprintf("failed to validate Ibu spec: %s", err.Error()), ibu)
			}

			r.Log.Info("Creating IBU workspace")
			if err := initIBUWorkspaceDir(); err != nil {
				return prepFailDoNotRequeue(r.Log, fmt.Sprintf("failed to initialize IBU workspace: %s", err.Error()), ibu)
>>>>>>> 29ce8412
			}

			r.Log.Info("Running health check for Prep")
			if err := CheckHealth(ctx, r.NoncachedClient, r.Log); err != nil {
				msg := fmt.Sprintf("Waiting for system to stabilize before Prep stage can continue: %s", err.Error())
				r.Log.Info(msg)
				utils.SetPrepStatusInProgress(ibu, msg)
				return requeueWithHealthCheckInterval(), nil
			}

			r.Log.Info("Launching a new stateroot job")
			if _, err := prep.LaunchStaterootSetupJob(ctx, r.Client, ibu, r.Scheme, r.Log); err != nil {
				return prepFailDoNotRequeue(r.Log, fmt.Sprintf("failed launch stateroot job: %s", err.Error()), ibu)
			}
			return prepInProgressRequeue(r.Log, fmt.Sprintf("Successfully launched a new job `%s` in namespace `%s`", prep.JobName, common.LcaNamespace), ibu)
		}
<<<<<<< HEAD

		return nil
	})

	if err := errGroup.Wait(); err != nil {
		r.PrepTask.Progress = fmt.Sprintf("Prep failed with error: %v", err)
		return fmt.Errorf("encountered error while running prep-stage worker goroutine: %w", err)
=======
		return prepFailDoNotRequeue(r.Log, fmt.Sprintf("failed to get stateroot setup job: %s", err.Error()), ibu)
>>>>>>> 29ce8412
	}

	r.Log.Info("Verifying stateroot setup job status")

<<<<<<< HEAD
func (r *ImageBasedUpgradeReconciler) handlePrep(ctx context.Context, ibu *lcav1alpha1.ImageBasedUpgrade) (result ctrl.Result, err error) {
	result = doNotRequeue()
=======
	// job deletion not allowed
	if staterootSetupJob.GetDeletionTimestamp() != nil {
		return prepFailDoNotRequeue(r.Log, "stateroot job is marked to be deleted, this is not allowed", ibu)
	}

	// check .status
	_, staterootSetupFinishedType := common.IsJobFinished(staterootSetupJob)
	switch staterootSetupFinishedType {
	case "":
		common.LogPodLogs(staterootSetupJob, r.Log, r.Clientset)
		return prepInProgressRequeue(r.Log, "Stateroot setup in progress", ibu)
	case kbatch.JobFailed:
		return prepFailDoNotRequeue(r.Log, fmt.Sprintf("stateroot setup job could not complete. Please check job logs for more, job_name: %s, job_ns: %s", staterootSetupJob.GetName(), staterootSetupJob.GetNamespace()), ibu)
	case kbatch.JobComplete:
		r.Log.Info("Stateroot job completed successfully", "completion time", staterootSetupJob.Status.CompletionTime, "total time", staterootSetupJob.Status.CompletionTime.Sub(staterootSetupJob.Status.StartTime.Time))
	}
>>>>>>> 29ce8412

	r.Log.Info("Fetching precache job")
	precacheJob, err := precache.GetJob(ctx, r.Client)
	if err != nil {
		if k8serrors.IsNotFound(err) {
			r.Log.Info("Launching a new precache job")
			if err := r.launchPrecaching(ctx, precache.ImageListFile, ibu); err != nil {
				return prepFailDoNotRequeue(r.Log, fmt.Sprintf("failed to launch precaching job: %s", err.Error()), ibu)
			}
			return prepInProgressRequeue(r.Log, fmt.Sprintf("Successfully launched a new job `%s` in namespace `%s`", precache.LcaPrecacheJobName, common.LcaNamespace), ibu)
		}
		return prepFailDoNotRequeue(r.Log, fmt.Sprintf("failed to get precache job: %s", err.Error()), ibu)
	}

	r.Log.Info("Verifying precache job status")

	// job deletion not allowed
	if precacheJob.GetDeletionTimestamp() != nil {
		return prepFailDoNotRequeue(r.Log, "precache job is marked to be deleted, this not allowed", ibu)
	}

<<<<<<< HEAD
	switch {
	case !r.PrepTask.Active:
		r.Log.Info("Running health check for Prep")
		if err := CheckHealth(ctx, r.NoncachedClient, r.Log); err != nil {
			msg := fmt.Sprintf("Waiting for system to stabilize before Prep stage can continue: %s", err.Error())
			r.Log.Info(msg)
			utils.SetPrepStatusInProgress(ibu, msg)
			return requeueWithHealthCheckInterval(), nil
		}

		r.initPrepTask()
		go func() {
			err = r.prepStageWorker(ctx, ibu)
			if err != nil {
				r.failPrepTask(err, "prep stage failed with error from prep worker")
			}
		}()
		utils.SetPrepStatusInProgress(ibu, r.PrepTask.Progress)
		result = requeueWithShortInterval()
	case r.PrepTask.Active:
		// check pre-cache and update PrepTask
		r.updatePrepTaskForPrecacheJob(ctx)

		select {
		case <-r.PrepTask.done:
			if r.PrepTask.Success {
				r.Log.Info("Prep stage completed successfully!")
				r.PrepTask.Progress += r.PrepTask.AdditionalComplete
				utils.SetPrepStatusCompleted(ibu, r.PrepTask.Progress)
			} else {
				utils.SetPrepStatusFailed(ibu, r.PrepTask.Progress)
			}
			// Reset Task values
			r.PrepTask.Reset()
			r.Log.Info("Done handlePrep")
			result = doNotRequeue()
		default:
			r.Log.Info("Prep stage in progress", "current msg", r.PrepTask.Progress)
			utils.SetPrepStatusInProgress(ibu, r.PrepTask.Progress)
			result = requeueWithShortInterval()
		}
=======
	// check .status
	_, precacheFinishedType := common.IsJobFinished(precacheJob)
	switch precacheFinishedType {
	case "":
		common.LogPodLogs(precacheJob, r.Log, r.Clientset) // pod logs
		return prepInProgressRequeue(r.Log, fmt.Sprintf("Precache job in progress: %s", precache.GetPrecacheStatusFileContent()), ibu)
	case kbatch.JobFailed:
		return prepFailDoNotRequeue(r.Log, fmt.Sprintf("precache job could not complete. Please check job logs for more, job_name: %s, job_ns: %s", precacheJob.GetName(), precacheJob.GetNamespace()), ibu)
	case kbatch.JobComplete:
		r.Log.Info("Precache job completed successfully", "completion time", precacheJob.Status.CompletionTime, "total time", precacheJob.Status.CompletionTime.Sub(precacheJob.Status.StartTime.Time))
>>>>>>> 29ce8412
	}

	r.Log.Info("All jobs completed successfully")
	return prepSuccessDoNotRequeue(r.Log, ibu)
}

// prepInProgressRequeue helper function to stop everything when fail detected
func prepFailDoNotRequeue(log logr.Logger, msg string, ibu *lcav1alpha1.ImageBasedUpgrade) (ctrl.Result, error) {
	log.Error(fmt.Errorf("prep stage failed"), msg)
	utils.SetPrepStatusFailed(ibu, msg)
	return doNotRequeue(), nil
}

// prepInProgressRequeue helper function when everything is a success at the end
func prepSuccessDoNotRequeue(log logr.Logger, ibu *lcav1alpha1.ImageBasedUpgrade) (ctrl.Result, error) {
	msg := "Prep stage completed successfully"
	log.Info(msg)
	utils.SetPrepStatusCompleted(ibu, msg)
	return doNotRequeue(), nil
}

// prepInProgressRequeue helper function when we are waiting prep work to complete.
// Though requeue is event based, we are still requeue-ing with an interval to watch out for any unknown/random activities in the system and also log anything important
func prepInProgressRequeue(log logr.Logger, msg string, ibu *lcav1alpha1.ImageBasedUpgrade) (ctrl.Result, error) {
	log.Info("Prep stage in progress", "msg", msg)
	utils.SetPrepStatusInProgress(ibu, msg)
	return requeueWithShortInterval(), nil
}

// updatePrepTaskForPrecacheJob check up on precache job and update PrepTask as needed
func (r *ImageBasedUpgradeReconciler) updatePrepTaskForPrecacheJob(ctx context.Context) {
	r.Log.Info("Checking if precaching job is complete")
	done, err := r.verifyPrecachingComplete(ctx)
	if err != nil {
		if k8serrors.IsNotFound(err) {
			r.Log.Info("Precache job not launched yet")
		} else {
			r.failPrepTask(err, "prep stage failed, unable to verify precache status")
		}
		return
	}

	if done {
		r.successPrepTask("Prep completed successfully")
	}
}

// initPrepTask init PrepTask variables
func (r *ImageBasedUpgradeReconciler) initPrepTask() {
	r.PrepTask.done = make(chan struct{})
	r.PrepTask.Active = true
	r.PrepTask.Success = false
	r.PrepTask.Progress = "Prep stage initialized"
	r.PrepTask.AdditionalComplete = ""
}

// successPrepTask set PrepTask to success
func (r *ImageBasedUpgradeReconciler) successPrepTask(msg string) {
	r.PrepTask.Progress = msg
	r.PrepTask.Success = true
	close(r.PrepTask.done)
}

// failPrepTask set PrepTask to fail
func (r *ImageBasedUpgradeReconciler) failPrepTask(err error, msg string) {
	r.Log.Error(err, msg)
	r.PrepTask.Progress = fmt.Sprintf("%s: %s", msg, err.Error())
	r.PrepTask.Success = false
	close(r.PrepTask.done)
}

func getSeedManifestPath(osname string) string {
	return filepath.Join(
		common.GetStaterootPath(osname),
		filepath.Join(common.SeedDataDir, common.SeedClusterInfoFileName),
	)
}<|MERGE_RESOLUTION|>--- conflicted
+++ resolved
@@ -22,9 +22,6 @@
 	"fmt"
 	"os"
 	"path/filepath"
-<<<<<<< HEAD
-
-=======
 	"strings"
 
 	"github.com/go-logr/logr"
@@ -32,7 +29,6 @@
 	kbatch "k8s.io/api/batch/v1"
 	"sigs.k8s.io/controller-runtime/pkg/client"
 
->>>>>>> 29ce8412
 	k8serrors "k8s.io/apimachinery/pkg/api/errors"
 
 	"github.com/coreos/go-semver/semver"
@@ -41,10 +37,6 @@
 	"github.com/openshift-kni/lifecycle-agent/lca-cli/seedclusterinfo"
 	lcautils "github.com/openshift-kni/lifecycle-agent/utils"
 	configv1 "github.com/openshift/api/config/v1"
-<<<<<<< HEAD
-	"golang.org/x/sync/errgroup"
-=======
->>>>>>> 29ce8412
 	"k8s.io/apimachinery/pkg/types"
 
 	"github.com/openshift-kni/lifecycle-agent/internal/common"
@@ -286,11 +278,7 @@
 
 	// Create pre-cache config using default values
 	config := precache.NewConfig(imageList, envVars)
-<<<<<<< HEAD
-	err = r.Precache.CreateJob(ctx, config, ibu)
-=======
 	err = r.Precache.CreateJobAndConfigMap(ctx, config, ibu)
->>>>>>> 29ce8412
 	if err != nil {
 		return fmt.Errorf("failed to create precaching job: %w", err)
 	}
@@ -298,17 +286,6 @@
 	return nil
 }
 
-<<<<<<< HEAD
-func (r *ImageBasedUpgradeReconciler) queryPrecachingStatus(ctx context.Context) (*precache.Status, error) {
-	status, err := r.Precache.QueryJobStatus(ctx)
-	if err != nil {
-		return nil, err //nolint:wrapcheck
-	}
-
-	if status.Status == precache.Failed {
-		return status, precache.ErrFailed
-	}
-=======
 // validateIBUSpec validates the fields in the IBU spec
 func (r *ImageBasedUpgradeReconciler) validateIBUSpec(ctx context.Context, ibu *lcav1alpha1.ImageBasedUpgrade) error {
 	// Check spec against this cluster's version and possibly exit early
@@ -323,7 +300,6 @@
 		if err != nil {
 			return fmt.Errorf("failed to check oadp operator availability: %w", err)
 		}
->>>>>>> 29ce8412
 
 		err = r.BackupRestore.ValidateOadpConfigmaps(ctx, ibu.Spec.OADPContent)
 		if err != nil {
@@ -338,20 +314,10 @@
 		}
 	}
 
-<<<<<<< HEAD
-	return status, nil
-}
-
-func (r *ImageBasedUpgradeReconciler) SetupStateroot(ctx context.Context, ibu *lcav1alpha1.ImageBasedUpgrade, imageListFile string) error {
-	if err := prep.SetupStateroot(r.Log, r.Ops, r.OstreeClient, r.RPMOstreeClient, ibu.Spec.SeedImageRef.Image,
-		ibu.Spec.SeedImageRef.Version, imageListFile, false); err != nil {
-		return fmt.Errorf("failed to setup stateroot: %w", err)
-=======
 	// Validate the manifests from policies if related annotations are specified
 	var validationAnns = map[string]string{}
 	if count, exists := ibu.GetAnnotations()[extramanifest.TargetOcpVersionManifestCountAnnotation]; exists {
 		validationAnns[extramanifest.TargetOcpVersionManifestCountAnnotation] = count
->>>>>>> 29ce8412
 	}
 	if len(validationAnns) != 0 {
 		versions, err := extramanifest.GetMatchingTargetOcpVersionLabelVersions(ibu.Spec.SeedImageRef.Version)
@@ -359,10 +325,6 @@
 			return fmt.Errorf("failed to get matching versions for target-ocp-version label: %w", err)
 		}
 
-<<<<<<< HEAD
-	if err := r.RebootClient.WriteIBUAutoRollbackConfigFile(ibu); err != nil {
-		return fmt.Errorf("failed to write auto-rollback config: %w", err)
-=======
 		objectLabels := map[string]string{extramanifest.TargetOcpVersionLabel: strings.Join(versions, ",")}
 		if _, err := r.ExtraManifest.ValidateAndExtractManifestFromPolicies(ctx, nil, objectLabels, validationAnns); err != nil {
 			return fmt.Errorf("failed to validate manifests from policies: %w", err)
@@ -375,7 +337,6 @@
 	if _, err := os.Stat(common.Host); err != nil {
 		// fail without /host
 		return fmt.Errorf("host dir does not exist: %w", err)
->>>>>>> 29ce8412
 	}
 
 	if _, err := os.Stat(common.PathOutsideChroot(utils.IBUWorkspacePath)); os.IsNotExist(err) {
@@ -387,96 +348,6 @@
 	return nil
 }
 
-<<<<<<< HEAD
-func (r *ImageBasedUpgradeReconciler) verifyPrecachingComplete(ctx context.Context) (bool, error) {
-	status, err := r.queryPrecachingStatus(ctx)
-	if err != nil {
-		return false, err //nolint:wrapcheck
-	}
-
-	if status.Message != "" {
-		r.PrepTask.Progress = fmt.Sprintf("Precaching progress: %s", status.Message)
-	}
-	r.Log.Info("Current precache job status", "Status", status.Status)
-	if status.Status == precache.Succeeded {
-		// precaching job succeeded
-		return true, nil
-	} else if status.Status == precache.Active {
-		// precaching job still in-progress
-		return false, nil
-	}
-
-	return false, nil
-}
-
-// validateIBUSpec validates the fields in the IBU spec
-func (r *ImageBasedUpgradeReconciler) validateIBUSpec(ctx context.Context, ibu *lcav1alpha1.ImageBasedUpgrade) error {
-	r.Log.Info("Validating IBU spec")
-
-	// Check spec against this cluster's version and possibly exit early
-	if err := r.validateSeedOcpVersion(ibu.Spec.SeedImageRef.Version); err != nil {
-		return fmt.Errorf("failed to validate seed image OCP version: %w", err)
-	}
-
-	// If OADP configmap is provided, check if OADP operator is available, validate the configmap
-	// and remove stale Backups from object storage if any.
-	if len(ibu.Spec.OADPContent) != 0 {
-		err := r.BackupRestore.CheckOadpOperatorAvailability(ctx)
-		if err != nil {
-			return fmt.Errorf("failed to check oadp operator availability: %w", err)
-		}
-
-		err = r.BackupRestore.ValidateOadpConfigmaps(ctx, ibu.Spec.OADPContent)
-		if err != nil {
-			return fmt.Errorf("failed to validate oadp configMap: %w", err)
-		}
-	}
-
-	// Validate the extraManifests configmap if it's provided
-	if len(ibu.Spec.ExtraManifests) != 0 {
-		err := r.ExtraManifest.ValidateExtraManifestConfigmaps(ctx, ibu.Spec.ExtraManifests)
-		if err != nil {
-			return fmt.Errorf("failed to validate extraManifests configMap: %w", err)
-		}
-	}
-	return nil
-}
-
-func (r *ImageBasedUpgradeReconciler) prepStageWorker(ctx context.Context, ibu *lcav1alpha1.ImageBasedUpgrade) (err error) {
-	var (
-		derivedCtx context.Context
-		errGroup   errgroup.Group
-	)
-
-	// Create a new context for the worker, derived from the original context
-	derivedCtx, r.PrepTask.Cancel = context.WithCancel(ctx)
-	defer r.PrepTask.Cancel() // Ensure that the cancel function is called when the prepStageWorker function exits
-
-	errGroup.Go(func() error {
-		var ok bool
-		imageListFile := filepath.Join(utils.IBUWorkspacePath, "image-list-file")
-
-		// Validate IBU spec
-		if err := r.validateIBUSpec(ctx, ibu); err != nil {
-			// Do not return unknownCRD error detected from extra manifests configmaps,
-			// instead, attach a warning message in prep status condition
-			if extramanifest.IsEMUnknownCRDError(err) {
-				r.PrepTask.AdditionalComplete = fmt.Sprintf(". Warn: The requested CRD is not installed on the cluster. "+
-					"Please verify if this is as expected before proceeding to next stage: %v", err)
-			} else {
-				return fmt.Errorf("failed to validate IBU spec: %w", err)
-			}
-		}
-
-		// Pull seed image
-		select {
-		case <-derivedCtx.Done():
-			return fmt.Errorf("context canceled before pulling seed image: %w", derivedCtx.Err())
-		default:
-			r.PrepTask.Progress = "Pulling seed image"
-			if err = r.getSeedImage(derivedCtx, ibu); err != nil {
-				return fmt.Errorf("failed to pull seed image: %w", err)
-=======
 // handlePrep the main func to run prep stage
 func (r *ImageBasedUpgradeReconciler) handlePrep(ctx context.Context, ibu *lcav1alpha1.ImageBasedUpgrade) (ctrl.Result, error) {
 	r.Log.Info("Fetching stateroot setup job")
@@ -491,7 +362,6 @@
 			r.Log.Info("Creating IBU workspace")
 			if err := initIBUWorkspaceDir(); err != nil {
 				return prepFailDoNotRequeue(r.Log, fmt.Sprintf("failed to initialize IBU workspace: %s", err.Error()), ibu)
->>>>>>> 29ce8412
 			}
 
 			r.Log.Info("Running health check for Prep")
@@ -508,25 +378,11 @@
 			}
 			return prepInProgressRequeue(r.Log, fmt.Sprintf("Successfully launched a new job `%s` in namespace `%s`", prep.JobName, common.LcaNamespace), ibu)
 		}
-<<<<<<< HEAD
-
-		return nil
-	})
-
-	if err := errGroup.Wait(); err != nil {
-		r.PrepTask.Progress = fmt.Sprintf("Prep failed with error: %v", err)
-		return fmt.Errorf("encountered error while running prep-stage worker goroutine: %w", err)
-=======
 		return prepFailDoNotRequeue(r.Log, fmt.Sprintf("failed to get stateroot setup job: %s", err.Error()), ibu)
->>>>>>> 29ce8412
 	}
 
 	r.Log.Info("Verifying stateroot setup job status")
 
-<<<<<<< HEAD
-func (r *ImageBasedUpgradeReconciler) handlePrep(ctx context.Context, ibu *lcav1alpha1.ImageBasedUpgrade) (result ctrl.Result, err error) {
-	result = doNotRequeue()
-=======
 	// job deletion not allowed
 	if staterootSetupJob.GetDeletionTimestamp() != nil {
 		return prepFailDoNotRequeue(r.Log, "stateroot job is marked to be deleted, this is not allowed", ibu)
@@ -543,7 +399,6 @@
 	case kbatch.JobComplete:
 		r.Log.Info("Stateroot job completed successfully", "completion time", staterootSetupJob.Status.CompletionTime, "total time", staterootSetupJob.Status.CompletionTime.Sub(staterootSetupJob.Status.StartTime.Time))
 	}
->>>>>>> 29ce8412
 
 	r.Log.Info("Fetching precache job")
 	precacheJob, err := precache.GetJob(ctx, r.Client)
@@ -565,49 +420,6 @@
 		return prepFailDoNotRequeue(r.Log, "precache job is marked to be deleted, this not allowed", ibu)
 	}
 
-<<<<<<< HEAD
-	switch {
-	case !r.PrepTask.Active:
-		r.Log.Info("Running health check for Prep")
-		if err := CheckHealth(ctx, r.NoncachedClient, r.Log); err != nil {
-			msg := fmt.Sprintf("Waiting for system to stabilize before Prep stage can continue: %s", err.Error())
-			r.Log.Info(msg)
-			utils.SetPrepStatusInProgress(ibu, msg)
-			return requeueWithHealthCheckInterval(), nil
-		}
-
-		r.initPrepTask()
-		go func() {
-			err = r.prepStageWorker(ctx, ibu)
-			if err != nil {
-				r.failPrepTask(err, "prep stage failed with error from prep worker")
-			}
-		}()
-		utils.SetPrepStatusInProgress(ibu, r.PrepTask.Progress)
-		result = requeueWithShortInterval()
-	case r.PrepTask.Active:
-		// check pre-cache and update PrepTask
-		r.updatePrepTaskForPrecacheJob(ctx)
-
-		select {
-		case <-r.PrepTask.done:
-			if r.PrepTask.Success {
-				r.Log.Info("Prep stage completed successfully!")
-				r.PrepTask.Progress += r.PrepTask.AdditionalComplete
-				utils.SetPrepStatusCompleted(ibu, r.PrepTask.Progress)
-			} else {
-				utils.SetPrepStatusFailed(ibu, r.PrepTask.Progress)
-			}
-			// Reset Task values
-			r.PrepTask.Reset()
-			r.Log.Info("Done handlePrep")
-			result = doNotRequeue()
-		default:
-			r.Log.Info("Prep stage in progress", "current msg", r.PrepTask.Progress)
-			utils.SetPrepStatusInProgress(ibu, r.PrepTask.Progress)
-			result = requeueWithShortInterval()
-		}
-=======
 	// check .status
 	_, precacheFinishedType := common.IsJobFinished(precacheJob)
 	switch precacheFinishedType {
@@ -618,7 +430,6 @@
 		return prepFailDoNotRequeue(r.Log, fmt.Sprintf("precache job could not complete. Please check job logs for more, job_name: %s, job_ns: %s", precacheJob.GetName(), precacheJob.GetNamespace()), ibu)
 	case kbatch.JobComplete:
 		r.Log.Info("Precache job completed successfully", "completion time", precacheJob.Status.CompletionTime, "total time", precacheJob.Status.CompletionTime.Sub(precacheJob.Status.StartTime.Time))
->>>>>>> 29ce8412
 	}
 
 	r.Log.Info("All jobs completed successfully")
