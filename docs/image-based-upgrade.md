--- conflicted
+++ resolved
@@ -293,13 +293,8 @@
 - Pull the seed image
 - Perform the following validations:
   - If the oadpContent is populated, validate that the specified configmap has been applied and is valid
-<<<<<<< HEAD
-  - If the extraManifests is popluated, validate that the specified configmap has been applied and is valid
-    - If a required CRD is missing from the current stateroot, a warning message will be included in the prep status condition for user to verify before proceeding to the upgrade stage
-=======
   - If the extraManifests is populated, validate that the specified configmap has been applied and is valid
     - If a required CRD is missing from the current stateroot, a warning message will be included in the IBU CRs with annotation `lca.openshift.io/warn-extramanifest-cm-unknown-crd`.
->>>>>>> 29ce8412
   - Validate that the desired upgrade version matches the version of the seed image
   - Validate the version of the LCA in the seed image is compatible with the version on the running SNO
 - Unpack the seed image and create a new ostree stateroot
@@ -389,10 +384,7 @@
 Pre-pivot:
 
 - LCA collects the required cluster specific info/artifacts and stores them in the new state root. This includes hostname, nmconnection files, cluster ID, NodeIP and various OCP platform CRs(i.e., imagecontentimagecontentsourcepolicies, localvolumes.local.storage.openshift.io) from etcd.
-<<<<<<< HEAD
-=======
 - If LVMS is used, automatically update dynamic PVs with `.spec.persistentVolumeReclaimPolicy=Delete` to `Retain`.
->>>>>>> 29ce8412
 - Applies OADP backup CRs as specified by the `oadpContent` field in the IBU spec. Refer to [backuprestore-with-oadp](backuprestore-with-oadp.md).
 - Stores OADP restore CRs as specified by the `oadpContent` field in the IBU spec to the new state root. Refer to [backuprestore-with-oadp](backuprestore-with-oadp.md).
 - Stores CRs specified by the `extraManifests` field in the IBU spec as well as the CRs described in the ZTP policies bound to the cluster for the target OCP version to the new state root.
@@ -598,11 +590,7 @@
 ```yaml
   status:
     conditions:
-<<<<<<< HEAD
-    - message: failed to delete all the backup CRs. Perform cleanup manually then add 'lca.openshift.io/manualCleanupDone' annotation to ibu CR to transition back to Idle
-=======
     - message: failed to delete all the backup CRs. Perform cleanup manually then add 'lca.openshift.io/manual-cleanup-done' annotation to ibu CR to transition back to Idle
->>>>>>> 29ce8412
       observedGeneration: 5
       reason: AbortFailed
       status: "False"
@@ -611,22 +599,14 @@
 
 The condition message indicates which parts of the cleanup have failed.
 User should perform the [cleanup manually](troubleshooting.md#manual-cleanup) in these states.
-<<<<<<< HEAD
-After manual cleanup user should add `lca.openshift.io/manualCleanupDone` annotation
-=======
 After manual cleanup user should add `lca.openshift.io/manual-cleanup-done` annotation
->>>>>>> 29ce8412
 to IBU CR.
 
 ```yaml
   kind: ImageBasedUpgrade
   metadata:
     annotations:
-<<<<<<< HEAD
-      lca.openshit.io/manualCleanupDone: ""
-=======
       lca.openshit.io/manual-cleanup-done: ""
->>>>>>> 29ce8412
 
 ```
 
