/*
Copyright 2023.

Licensed under the Apache License, Version 2.0 (the "License");
you may not use this file except in compliance with the License.
You may obtain a copy of the License at

    http://www.apache.org/licenses/LICENSE-2.0

Unless required by applicable law or agreed to in writing, software
distributed under the License is distributed on an "AS IS" BASIS,
WITHOUT WARRANTIES OR CONDITIONS OF ANY KIND, either express or implied.
See the License for the specific language governing permissions and
limitations under the License.
*/

package backuprestore

import (
	"context"
	"errors"
	"fmt"
	"os"
	"path/filepath"
	"strings"
	"time"

	"github.com/openshift-kni/lifecycle-agent/internal/common"
	"github.com/openshift-kni/lifecycle-agent/utils"

	lcav1alpha1 "github.com/openshift-kni/lifecycle-agent/api/v1alpha1"
	velerov1 "github.com/vmware-tanzu/velero/pkg/apis/velero/v1"
	corev1 "k8s.io/api/core/v1"
	k8serrors "k8s.io/apimachinery/pkg/api/errors"
	metav1 "k8s.io/apimachinery/pkg/apis/meta/v1"
	"k8s.io/apimachinery/pkg/apis/meta/v1/unstructured"
	"k8s.io/apimachinery/pkg/types"
	"k8s.io/apimachinery/pkg/util/wait"
	"k8s.io/client-go/discovery"
	"sigs.k8s.io/controller-runtime/pkg/client"
)

type BackupTracker struct {
	PendingBackups          []string
	ProgressingBackups      []string
	SucceededBackups        []string
	FailedBackups           []string
	FailedValidationBackups []string
}

const (
	yamlExt = ".yaml"
)

// GetSortedBackupsFromConfigmap returns a list of sorted backup CRs extracted from configmap
func (h *BRHandler) GetSortedBackupsFromConfigmap(ctx context.Context, content []lcav1alpha1.ConfigMapRef) ([][]*velerov1.Backup, error) {
	// no CM listed
	if len(content) == 0 {
		h.Log.Info("no configMap CR provided")
		return nil, nil
	}

	oadpConfigmaps, err := common.GetConfigMaps(ctx, h.Client, content)
	if err != nil {
		if k8serrors.IsNotFound(err) {
			errMsg := fmt.Sprintf("OADP configmap not found, error: %s. Please create the configmap.", err.Error())
			h.Log.Error(nil, errMsg)
			return nil, NewBRFailedValidationError("OADP", errMsg)
		}
		return nil, fmt.Errorf("failed to get oadp configMaps : %w", err)
	}

	// extract backup CRs from configmaps
	backupCRs, err := common.ExtractResourcesFromConfigmaps[*velerov1.Backup](oadpConfigmaps, common.BackupGvk)
	if err != nil {
		return nil, err
	}

	sortedBackupGroups, err := common.SortAndGroupByApplyWave[*velerov1.Backup](backupCRs)
	if err != nil {
		return nil, err
	}

	return sortedBackupGroups, nil
}

// StartOrTrackBackup start backup or track backup status
func (h *BRHandler) StartOrTrackBackup(ctx context.Context, backups []*velerov1.Backup) (*BackupTracker, error) {
	// track backup status
	bt := BackupTracker{}

	for _, backup := range backups {
		var existingBackup *velerov1.Backup
		existingBackup, err := getValidBackup(ctx, h.Client, backup.Name, backup.Namespace)
		if err != nil {
			return &bt, err
		}

		if existingBackup == nil {
			// Backup has not been applied. Applying backup
			err := h.createNewBackupCr(ctx, backup)
			if err != nil {
				return &bt, err
			}
			bt.ProgressingBackups = append(bt.ProgressingBackups, backup.Name)

		} else {
			h.Log.Info("Backup CR status",
				"name", existingBackup.Name,
				"phase", existingBackup.Status.Phase,
				"warnings", existingBackup.Status.Warnings,
				"errors", existingBackup.Status.Errors,
				"failure", existingBackup.Status.FailureReason,
				"validation errors", existingBackup.Status.ValidationErrors,
			)

			switch existingBackup.Status.Phase {
			case velerov1.BackupPhaseCompleted:
				bt.SucceededBackups = append(bt.SucceededBackups, existingBackup.Name)
			case velerov1.BackupPhaseFailedValidation,
				velerov1.BackupPhasePartiallyFailed,
				velerov1.BackupPhaseFailed:
				bt.FailedBackups = append(bt.FailedBackups, existingBackup.Name)
			case "":
				// Backup has no status
				bt.PendingBackups = append(bt.PendingBackups, existingBackup.Name)
			default:
				bt.ProgressingBackups = append(bt.ProgressingBackups, existingBackup.Name)
			}

		}
	}

	h.Log.Info("Backups status",
		"pending backups", bt.PendingBackups,
		"progressing backups", bt.ProgressingBackups,
		"succeeded backups", bt.SucceededBackups,
		"failed backups", bt.FailedBackups,
	)
	return &bt, nil
}

// getObjsFromAnnotations goes through a backup annotations and returns the list
// of objects that backup label should be applied to them, example backup CR:
//
//	apiVersion: velero.io/v1
//	kind: Backup
//	metadata:
//	  name: acm-klusterlet
//	  namespace: openshift-adp
//	annotations:
//	  lca.openshift.io/apply-label: "rbac.authorization.k8s.io/v1/clusterroles/klusterlet,apps/v1/deployments/open-cluster-management-agent/klusterlet"
func getObjsFromAnnotations(backup *velerov1.Backup) ([]ObjMetadata, error) {
	var result []ObjMetadata
	for k, v := range backup.GetAnnotations() {
		if k != applyLabelAnn || v == "" {
			continue
		}
		objStrings := common.RemoveDuplicates[string](strings.Split(v, ","))
		for _, objString := range objStrings {
			objStringSplitted := strings.Split(objString, "/")
			if len(objStringSplitted) < 3 || len(objStringSplitted) > 5 {
				return result, fmt.Errorf("invalid apply-label obj in annotation value: %s", objString)
			}
			var obj ObjMetadata
			switch len(objStringSplitted) {
			case 3:
				obj = ObjMetadata{Version: objStringSplitted[0], Resource: objStringSplitted[1], Name: objStringSplitted[2]}
			case 4:
				if objStringSplitted[0] == "v1" {
					obj = ObjMetadata{
						Version: objStringSplitted[0], Resource: objStringSplitted[1],
						Namespace: objStringSplitted[2], Name: objStringSplitted[3],
					}
				} else {
					obj = ObjMetadata{
						Group: objStringSplitted[0], Version: objStringSplitted[1],
						Resource: objStringSplitted[2], Name: objStringSplitted[3],
					}
				}
			case 5:
				obj = ObjMetadata{
					Group: objStringSplitted[0], Version: objStringSplitted[1],
					Resource: objStringSplitted[2], Namespace: objStringSplitted[3], Name: objStringSplitted[4],
				}
			default:
				return result, fmt.Errorf("invalid apply-label obj in annotation value: %s", objString)
			}
			result = append(result, obj)
		}
	}
	return result, nil
}

// applyBackupLabels patches objects that are in apply-backup annotation with backup label
// and adds label selector to backup CR
//
// The objects could be passed using the "lca.openshift.io/apply-label" annotation.
// The value should be a list of comma separated objects in
// "<group>/<version>/<resource>/<name>" format for cluster-scoped resources
// and "<group>/<version>/<resource>/<namespace>/<name> format for namespace-scoped resources.
func (h *BRHandler) applyBackupLabels(ctx context.Context, backup *velerov1.Backup) error {
	objs, err := getObjsFromAnnotations(backup)
	if err != nil {
		return fmt.Errorf("failed to get objs from apply-label annotations: %w", err)
	}
	payload := []byte(fmt.Sprintf(`[{"op":"add","path":"/metadata/labels","value":{"%s":"%s"}}]`, backupLabel, backup.GetName()))
	for _, obj := range objs {
		err := patchObj(ctx, h.DynamicClient, &obj, false, payload) //nolint:gosec
		if err != nil {
			return fmt.Errorf("failed to apply backup label on object name:%s namespace:%s resource:%s group:%s version:%s err:%w",
				obj.Name, obj.Namespace, obj.Resource, obj.Group, obj.Version, err)
		}
	}
	if len(objs) != 0 {
		setBackupLabelSelector(backup)
	}
	return nil
}

func (h *BRHandler) cleanupBackupLabels(ctx context.Context, backup *velerov1.Backup) error {
	objs, err := getObjsFromAnnotations(backup)
	if err != nil {
		return fmt.Errorf("failed to get objs from apply-label annotations: %w", err)
	}

	// json patch escape info: https://jsonpatch.com/#json-pointer
	escaped := strings.Replace(backupLabel, "/", "~1", 1)
	payload := []byte(fmt.Sprintf(`[{"op":"remove","path":"/metadata/labels/%s"}]`, escaped))

	for _, obj := range objs {
		patchedObj := obj

		if err := patchObj(ctx, h.DynamicClient, &patchedObj, false, payload); err != nil {
			if k8serrors.IsNotFound(err) || k8serrors.IsInvalid(err) {
				h.Log.Info("backup label doesn't exist, no patching needed, ignoring", "name", obj.Name,
					"namespace", obj.Namespace, "resource", obj.Resource, "group", obj.Group, "version", obj.Version)
				continue
			}
			h.Log.Error(err, "failed to remove backup label", "name", obj.Name, "namespace", obj.Namespace,
				"resource", obj.Resource, "group", obj.Group, "version", obj.Version)
		}
	}

	return nil
}

func (h *BRHandler) createNewBackupCr(ctx context.Context, backup *velerov1.Backup) error {
	clusterID, err := getClusterID(ctx, h.Client)
	if err != nil {
		return err
	}

	setBackupLabel(backup, map[string]string{clusterIDLabel: clusterID})
	if err := h.applyBackupLabels(ctx, backup); err != nil {
		return fmt.Errorf("failed to apply backup labels: %w", err)
	}
	if err := h.Create(ctx, backup); err != nil {
		return fmt.Errorf("failed to create backup: %w", err)
	}

	h.Log.Info("Backup created", "name", backup.Name, "namespace", backup.Namespace)
	return nil
}

// +kubebuilder:rbac:groups=core,resources=persistentvolumes,verbs=get;list;watch;update

// PatchPVsReclaimPolicy - when LVMS is configured, we need to patch PVs with Retain as
// the persistentVolumeReclaimPolicy due to https://github.com/vmware-tanzu/velero/issues/2739.
func (h *BRHandler) PatchPVsReclaimPolicy(ctx context.Context) error {
	pvList := &corev1.PersistentVolumeList{}
	if err := h.List(ctx, pvList); err != nil {
		return fmt.Errorf("failed to list PersistentVolumes: %w", err)
	}

	if len(pvList.Items) == 0 {
		h.Log.Info("No PersistentVolumes found in the cluster, skipping.")
		return nil
	}

	for _, pv := range pvList.Items {
		if pvAnnotations := pv.GetAnnotations(); pvAnnotations != nil {
			hasLvmsAnnotation := pvAnnotations[topolvmAnnotation] == topolvmValue

			if hasLvmsAnnotation && pv.Spec.PersistentVolumeReclaimPolicy == corev1.PersistentVolumeReclaimDelete {
				h.Log.Info("Patching persistentVolumeReclaimPolicy to Retain", "pv-name", pv.Name)

				pvPatched := pv
				pvPatched.Spec.PersistentVolumeReclaimPolicy = "Retain"
				pvPatched.Annotations[updatedReclaimPolicyAnnotation] = "true"
				if err := h.Client.Update(ctx, &pvPatched); err != nil {
					return fmt.Errorf("failed to update PersistentVolume %s: %w", pv.Name, err)
				}
			}
		}
	}

	return nil
}

// RestorePVsReclaimPolicy restores the persistentVolumeReclaimPolicy field back to its original value,
// in PVs created by LVMS (this field was updated during pre-pivot by LCA).
func (h *BRHandler) RestorePVsReclaimPolicy(ctx context.Context) error {
	pvList := &corev1.PersistentVolumeList{}
	if err := h.List(ctx, pvList); err != nil {
		return fmt.Errorf("failed to list PersistentVolumes: %w", err)
	}

	if len(pvList.Items) == 0 {
		h.Log.Info("No PersistentVolumes found in the cluster, skipping.")
		return nil
	}

	for _, pv := range pvList.Items {
		if pvAnnotations := pv.GetAnnotations(); pvAnnotations != nil {
			hasReclaimPolicyAnnotation := pvAnnotations[updatedReclaimPolicyAnnotation] == "true"

			if hasReclaimPolicyAnnotation {
				h.Log.Info("Restoring back the persistentVolumeReclaimPolicy to Delete", "pv-name", pv.Name)

				pvPatched := pv
				pvPatched.Spec.PersistentVolumeReclaimPolicy = "Delete"
				delete(pvPatched.Annotations, updatedReclaimPolicyAnnotation)
				if err := h.Client.Update(ctx, &pvPatched); err != nil {
					return fmt.Errorf("failed to update PersistentVolume %s: %w", pv.Name, err)
				}
			}
		}
	}

	return nil
}

// ExportOadpConfigurationToDir exports the OADP DataProtectionApplication CR and required storage creds to a given location
func (h *BRHandler) ExportOadpConfigurationToDir(ctx context.Context, toDir, oadpNamespace string) error {
	dpaList := &unstructured.UnstructuredList{}
	dpaList.SetGroupVersionKind(DpaGvkList)
	opts := []client.ListOption{
		client.InNamespace(oadpNamespace),
	}
	if err := h.List(ctx, dpaList, opts...); err != nil {
		var groupDiscoveryErr *discovery.ErrGroupDiscoveryFailed
		if errors.As(err, &groupDiscoveryErr) {
			// If the CRD is not discovered, it means that OADP is not installed
			return nil
		}
		return fmt.Errorf("failed to list oadp: %w", err)
	}
	if len(dpaList.Items) == 0 {
		return nil
	}
	if len(dpaList.Items) != 1 {
		errMsg := fmt.Sprintf("Only one DataProtectionApplication CR is allowed in the %s", OadpNs)
		h.Log.Error(nil, errMsg)
		return NewBRFailedError("OADP", errMsg)
	}

	// Create the directory for DPA
	dpaDir := filepath.Join(toDir, OadpDpaPath)
	if err := os.MkdirAll(dpaDir, 0o700); err != nil {
		return fmt.Errorf("failed to make dir for DPA in %s: %w", dpaDir, err)
	}

	var secrets []string
	for _, dpa := range dpaList.Items {
		// Unset uid and resource version
		dpa.SetUID("")
		dpa.SetResourceVersion("")

		filePath := filepath.Join(toDir, OadpDpaPath, dpa.GetName()+yamlExt)
		if err := utils.MarshalToYamlFile(&dpa, filePath); err != nil { //nolint:gosec
			return fmt.Errorf("failed to delete %s: %w", filePath, err)
		}
		h.Log.Info("Exported DataProtectionApplication CR to file", "path", filePath)

		// Make sure the required storage creds are exported
		dpaSpec := dpa.Object["spec"].(map[string]any)
		backupLocations := dpaSpec["backupLocations"].([]any)
		for _, backupLocation := range backupLocations {
			if backupLocation.(map[string]any)["velero"] == nil {
				continue
			}
			velero := backupLocation.(map[string]any)["velero"].(map[string]any)
			if velero["credential"] == nil {
				continue
			}

			creds := velero["credential"].(map[string]any)
			if creds["name"] == nil {
				continue
			}

			secretName := creds["name"].(string)
			secrets = append(secrets, secretName)
		}
	}

	if len(secrets) == 0 {
		return nil
	}
	// Create the directory for secrets
	if err := os.MkdirAll(filepath.Join(toDir, OadpSecretPath), 0o700); err != nil {
		return fmt.Errorf("failed to make oadp secret path in %s: %w", OadpDpaPath, err)
	}

	// Write secrets
	for _, secretName := range secrets {
		storageSecret := &corev1.Secret{}
		if err := h.Get(ctx, types.NamespacedName{
			Name:      secretName,
			Namespace: oadpNamespace,
		}, storageSecret); err != nil {
			return fmt.Errorf("failed to get storageSecret: %w", err)
		}

		storageSecret.SetUID("")
		storageSecret.SetResourceVersion("")

		filePath := filepath.Join(toDir, OadpSecretPath, secretName+yamlExt)
		if err := utils.MarshalToYamlFile(storageSecret, filePath); err != nil {
			return fmt.Errorf("failed to marshal oadp secret %s: %w", filePath, err)
		}
		h.Log.Info("Exported secret to file", "path", filePath)
	}
	return nil
}

// CleanupBackups deletes all backups for this cluster from object storage
func (h *BRHandler) CleanupBackups(ctx context.Context) error {
	// Get the cluster ID
	clusterID, err := getClusterID(ctx, h.Client)
	if err != nil {
		return err
	}

	// List all backups created for this cluster
	backupList := &velerov1.BackupList{}
	if err := h.List(ctx, backupList, client.MatchingLabels{
		clusterIDLabel: clusterID,
	}); err != nil {
		var groupDiscoveryErr *discovery.ErrGroupDiscoveryFailed
		if errors.As(err, &groupDiscoveryErr) {
			h.Log.Info("Backup CR is not installed, nothing to cleanup")
			return nil
		}
		return fmt.Errorf("failed to list Backup: %w", err)
	}

	if len(backupList.Items) == 0 {
		h.Log.Info("No Backups found in the cluster, skipping")
		return nil
	}

	// Create deleteBackupRequest CR to delete the backup in the object storage,
	// and cleanup labels from objects defined in Backup CRs
	for _, backup := range backupList.Items {
		deleteBackupRequest := &velerov1.DeleteBackupRequest{
			ObjectMeta: metav1.ObjectMeta{
				Name:      backup.Name,
				Namespace: backup.Namespace,
				Labels:    map[string]string{clusterIDLabel: clusterID},
			},
			Spec: velerov1.DeleteBackupRequestSpec{
				BackupName: backup.Name,
			},
		}

		if err := h.Create(ctx, deleteBackupRequest); err != nil {
<<<<<<< HEAD
			return false, fmt.Errorf("could not apply deleteBackupRequest CR: %w", err)
=======
			return fmt.Errorf("could not apply deleteBackupRequest CR: %w", err)
>>>>>>> 29ce8412
		}
		h.Log.Info("Backup deletion request has sent", "backup", backup.Name)

		cleanedBackup := backup
		if err := h.cleanupBackupLabels(ctx, &cleanedBackup); err != nil {
			h.Log.Error(err, "failed to clean backup labels")
		}
	}

	return h.ensureBackupsDeleted(ctx, backupList.Items)
}

// CleanupStaleBackups checks and deletes if there are any stale Backups (with the same name) that
// may be available in the object storage but do not belong to this cluster.
func (h *BRHandler) CleanupStaleBackups(ctx context.Context, backups []*velerov1.Backup) error {
	// Get the cluster ID
	clusterID, err := getClusterID(ctx, h.Client)
	if err != nil {
		return err
	}

	// List of stale backups present in this cluster
	staleBackupList := &velerov1.BackupList{}

	for _, backup := range backups {

		// If the target cluster is reinstalled before cleaning up any previous Backups from
		// the object storage, OADP may sync those stale Backup CRs back to this cluster, even
		// though they are labeled with a different cluster ID.
		existingBackup, err := getBackup(ctx, h.Client, backup.Name, backup.Namespace)
		if err != nil {
			return err
		} else if existingBackup == nil {
			// Backup isn't found, continue to the next one
			continue
		}

		// Check cluster ID label of existingBackup
		labels := existingBackup.GetLabels()
		if labels != nil && labels[clusterIDLabel] != clusterID {
			staleBackupList.Items = append(staleBackupList.Items, *existingBackup)

			deleteBackupRequest := &velerov1.DeleteBackupRequest{
				ObjectMeta: metav1.ObjectMeta{
					Name:      backup.Name,
					Namespace: backup.Namespace,
				},
				Spec: velerov1.DeleteBackupRequestSpec{
					BackupName: backup.Name,
				},
			}

			if err := h.Create(ctx, deleteBackupRequest); err != nil {
				return fmt.Errorf("could not apply DeleteBackupRequest CR: %w", err)
			}
			h.Log.Info("Found stale Backup, DeleteBackupRequest has been sent", "backup", backup.Name)
		}
	}

	if len(staleBackupList.Items) == 0 {
		h.Log.Info("No stale Backups found in the cluster, skipping")
		return nil
	}

	// Ensure all backups are deleted
	return h.ensureBackupsDeleted(ctx, staleBackupList.Items)
}

<<<<<<< HEAD
// CleanupStaleBackups checks and deletes if there are any stale Backups (with the same name) that
// may be available in the object storage but do not belong to this cluster.
// returns: true if all stale backups have been deleted, error
func (h *BRHandler) CleanupStaleBackups(ctx context.Context, backups []*velerov1.Backup) (bool, error) {
	// Get the cluster ID
	clusterID, err := getClusterID(ctx, h.Client)
	if err != nil {
		return false, err
	}

	// List of stale backups present in this cluster
	staleBackupList := &velerov1.BackupList{}

	for _, backup := range backups {

		// If the target cluster is reinstalled before cleaning up any previous Backups from
		// the object storage, OADP may sync those stale Backup CRs back to this cluster, even
		// though they are labeled with a different cluster ID.
		existingBackup, err := getBackup(ctx, h.Client, backup.Name, backup.Namespace)
		if err != nil {
			return false, err
		} else if existingBackup == nil {
			// Backup isn't found, continue to the next one
			continue
		}

		// Check cluster ID label of existingBackup
		labels := existingBackup.GetLabels()
		if labels != nil && labels[clusterIDLabel] != clusterID {
			staleBackupList.Items = append(staleBackupList.Items, *existingBackup)

			deleteBackupRequest := &velerov1.DeleteBackupRequest{
				ObjectMeta: metav1.ObjectMeta{
					Name:      backup.Name,
					Namespace: backup.Namespace,
				},
				Spec: velerov1.DeleteBackupRequestSpec{
					BackupName: backup.Name,
				},
			}

			if err := h.Create(ctx, deleteBackupRequest); err != nil {
				return false, fmt.Errorf("could not apply DeleteBackupRequest CR: %w", err)
			}
			h.Log.Info("Found stale Backup, DeleteBackupRequest has been sent", "backup", backup.Name)
		}
	}

	if len(staleBackupList.Items) == 0 {
		h.Log.Info("No stale Backups found in the cluster, skipping")
		return true, nil
	}

	// Ensure all backups are deleted
	return h.ensureBackupsDeleted(ctx, staleBackupList.Items)
}

func (h *BRHandler) ensureBackupsDeleted(ctx context.Context, backups []velerov1.Backup) (bool, error) {
	err := wait.PollUntilContextTimeout(ctx, 1*time.Second, 5*time.Minute, true,
=======
func (h *BRHandler) waitForDeleteBackupRequests(ctx context.Context, backups []velerov1.Backup) error {
	// Set immediate poll to false to wait 1 second before performing first check
	return wait.PollUntilContextTimeout(ctx, 1*time.Second, 5*time.Minute, false, //nolint:wrapcheck
>>>>>>> 29ce8412
		func(ctx context.Context) (bool, error) {
			for _, backup := range backups {
				backupRequest := &velerov1.DeleteBackupRequest{}
				if err := h.Get(ctx, types.NamespacedName{
					Name:      backup.Name,
					Namespace: backup.Namespace,
				}, backupRequest); err != nil {
					if !k8serrors.IsNotFound(err) {
						return false, nil
					}
				} else {
					// DeleteBackupRequest still exists
					if backupRequest.Status.Phase == velerov1.DeleteBackupRequestPhaseProcessed && len(backupRequest.Status.Errors) != 0 {
						return true, fmt.Errorf("deleteBackupRequest %s failed with errors: %v", backupRequest.GetName(), backupRequest.Status.Errors)
					}
					h.Log.Info("Waiting for DeleteBackupRequest to be processed and deleted", "deleteBackupRequest", backupRequest.GetName(), "phase", backupRequest.Status.Phase)
					return false, nil
				}
			}
			return true, nil
		})
}

func (h *BRHandler) ensureBackupsDeleted(ctx context.Context, backups []velerov1.Backup) error {
	if err := h.waitForDeleteBackupRequests(ctx, backups); err != nil {
		h.Log.Error(err, "Failed to delete backups")
		return NewBRFailedError("backup", fmt.Sprintf("failed to delete backups: %s", err.Error()))
	}

	for _, backup := range backups {
		err := common.RetryOnRetriable(common.RetryBackoffTwoMinutes, func() error {
			return h.Get(ctx, types.NamespacedName{ //nolint:wrapcheck
				Name:      backup.Name,
				Namespace: backup.Namespace,
			}, &velerov1.Backup{})
		})
		if err != nil {
			if k8serrors.IsNotFound(err) {
				continue
			}
			return fmt.Errorf("failed to ensure backup %s is deleted: %w", backup.GetName(), err)
		} else {
			return NewBRFailedError("backup", fmt.Sprintf("all DeleteBackupRequests are processed, but backup %s is not deleted", backup.GetName()))
		}
	}
	h.Log.Info("All Backup CRs have been deleted successfully")
	return nil
}

// CleanupDeleteBackupRequests deletes all DeleteBackupRequest for this cluster from object storage
func (h *BRHandler) CleanupDeleteBackupRequests(ctx context.Context) error {
	// Get the cluster ID
	clusterID, err := getClusterID(ctx, h.Client)
	if err != nil {
		return err
	}

	// List all DeleteBackupRequest CRs created for this cluster
	deleteBackupRequestList := &velerov1.DeleteBackupRequestList{}
	if err := h.List(ctx, deleteBackupRequestList, client.MatchingLabels{
		clusterIDLabel: clusterID,
	}); err != nil {
		var groupDiscoveryErr *discovery.ErrGroupDiscoveryFailed
		if errors.As(err, &groupDiscoveryErr) {
			h.Log.Info("DeleteBackupRequest CR is not installed, nothing to cleanup")
			return nil
		}
		return fmt.Errorf("failed to list DeleteBackupRequest CRs: %w", err)
	}
<<<<<<< HEAD
	return true, nil
}

// CleanupDeleteBackupRequests deletes all DeleteBackupRequest for this cluster from object storage
func (h *BRHandler) CleanupDeleteBackupRequests(ctx context.Context) error {
	// Get the cluster ID
	clusterID, err := getClusterID(ctx, h.Client)
	if err != nil {
		return err
	}

	// List all DeleteBackupRequest CRs created for this cluster
	deleteBackupRequestList := &velerov1.DeleteBackupRequestList{}
	if err := h.List(ctx, deleteBackupRequestList, client.MatchingLabels{
		clusterIDLabel: clusterID,
	}); err != nil {
		var groupDiscoveryErr *discovery.ErrGroupDiscoveryFailed
		if errors.As(err, &groupDiscoveryErr) {
			h.Log.Info("DeleteBackupRequest CR is not installed, nothing to cleanup")
			return nil
		}
		return fmt.Errorf("failed to list DeleteBackupRequest CRs: %w", err)
=======

	if len(deleteBackupRequestList.Items) == 0 {
		h.Log.Info("No DeleteBackupRequests found in the cluster, skipping")
		return nil
>>>>>>> 29ce8412
	}

	// Cleanup all DeleteBackupRequest CRs
	for _, deleteBackupRequest := range deleteBackupRequestList.Items {
		deleteBackupRequestName := deleteBackupRequest.GetName()

		h.Log.Info(fmt.Sprintf("Deleting DeleteBackupRequest CR %s", deleteBackupRequestName))
		if err := h.Delete(ctx, deleteBackupRequest.DeepCopy()); err != nil {
			return fmt.Errorf("failed to delete DeleteBackupRequest CR %s: %w", deleteBackupRequestName, err)
		}
	}

	h.Log.Info("All DeleteBackupRequest CRs have been deleted")
	return nil
}<|MERGE_RESOLUTION|>--- conflicted
+++ resolved
@@ -466,11 +466,7 @@
 		}
 
 		if err := h.Create(ctx, deleteBackupRequest); err != nil {
-<<<<<<< HEAD
-			return false, fmt.Errorf("could not apply deleteBackupRequest CR: %w", err)
-=======
 			return fmt.Errorf("could not apply deleteBackupRequest CR: %w", err)
->>>>>>> 29ce8412
 		}
 		h.Log.Info("Backup deletion request has sent", "backup", backup.Name)
 
@@ -539,71 +535,9 @@
 	return h.ensureBackupsDeleted(ctx, staleBackupList.Items)
 }
 
-<<<<<<< HEAD
-// CleanupStaleBackups checks and deletes if there are any stale Backups (with the same name) that
-// may be available in the object storage but do not belong to this cluster.
-// returns: true if all stale backups have been deleted, error
-func (h *BRHandler) CleanupStaleBackups(ctx context.Context, backups []*velerov1.Backup) (bool, error) {
-	// Get the cluster ID
-	clusterID, err := getClusterID(ctx, h.Client)
-	if err != nil {
-		return false, err
-	}
-
-	// List of stale backups present in this cluster
-	staleBackupList := &velerov1.BackupList{}
-
-	for _, backup := range backups {
-
-		// If the target cluster is reinstalled before cleaning up any previous Backups from
-		// the object storage, OADP may sync those stale Backup CRs back to this cluster, even
-		// though they are labeled with a different cluster ID.
-		existingBackup, err := getBackup(ctx, h.Client, backup.Name, backup.Namespace)
-		if err != nil {
-			return false, err
-		} else if existingBackup == nil {
-			// Backup isn't found, continue to the next one
-			continue
-		}
-
-		// Check cluster ID label of existingBackup
-		labels := existingBackup.GetLabels()
-		if labels != nil && labels[clusterIDLabel] != clusterID {
-			staleBackupList.Items = append(staleBackupList.Items, *existingBackup)
-
-			deleteBackupRequest := &velerov1.DeleteBackupRequest{
-				ObjectMeta: metav1.ObjectMeta{
-					Name:      backup.Name,
-					Namespace: backup.Namespace,
-				},
-				Spec: velerov1.DeleteBackupRequestSpec{
-					BackupName: backup.Name,
-				},
-			}
-
-			if err := h.Create(ctx, deleteBackupRequest); err != nil {
-				return false, fmt.Errorf("could not apply DeleteBackupRequest CR: %w", err)
-			}
-			h.Log.Info("Found stale Backup, DeleteBackupRequest has been sent", "backup", backup.Name)
-		}
-	}
-
-	if len(staleBackupList.Items) == 0 {
-		h.Log.Info("No stale Backups found in the cluster, skipping")
-		return true, nil
-	}
-
-	// Ensure all backups are deleted
-	return h.ensureBackupsDeleted(ctx, staleBackupList.Items)
-}
-
-func (h *BRHandler) ensureBackupsDeleted(ctx context.Context, backups []velerov1.Backup) (bool, error) {
-	err := wait.PollUntilContextTimeout(ctx, 1*time.Second, 5*time.Minute, true,
-=======
 func (h *BRHandler) waitForDeleteBackupRequests(ctx context.Context, backups []velerov1.Backup) error {
 	// Set immediate poll to false to wait 1 second before performing first check
 	return wait.PollUntilContextTimeout(ctx, 1*time.Second, 5*time.Minute, false, //nolint:wrapcheck
->>>>>>> 29ce8412
 		func(ctx context.Context) (bool, error) {
 			for _, backup := range backups {
 				backupRequest := &velerov1.DeleteBackupRequest{}
@@ -673,8 +607,24 @@
 		}
 		return fmt.Errorf("failed to list DeleteBackupRequest CRs: %w", err)
 	}
-<<<<<<< HEAD
-	return true, nil
+
+	if len(deleteBackupRequestList.Items) == 0 {
+		h.Log.Info("No DeleteBackupRequests found in the cluster, skipping")
+		return nil
+	}
+
+	// Cleanup all DeleteBackupRequest CRs
+	for _, deleteBackupRequest := range deleteBackupRequestList.Items {
+		deleteBackupRequestName := deleteBackupRequest.GetName()
+
+		h.Log.Info(fmt.Sprintf("Deleting DeleteBackupRequest CR %s", deleteBackupRequestName))
+		if err := h.Delete(ctx, deleteBackupRequest.DeepCopy()); err != nil {
+			return fmt.Errorf("failed to delete DeleteBackupRequest CR %s: %w", deleteBackupRequestName, err)
+		}
+	}
+
+	h.Log.Info("All DeleteBackupRequest CRs have been deleted")
+	return nil
 }
 
 // CleanupDeleteBackupRequests deletes all DeleteBackupRequest for this cluster from object storage
@@ -696,12 +646,6 @@
 			return nil
 		}
 		return fmt.Errorf("failed to list DeleteBackupRequest CRs: %w", err)
-=======
-
-	if len(deleteBackupRequestList.Items) == 0 {
-		h.Log.Info("No DeleteBackupRequests found in the cluster, skipping")
-		return nil
->>>>>>> 29ce8412
 	}
 
 	// Cleanup all DeleteBackupRequest CRs
