--- conflicted
+++ resolved
@@ -23,15 +23,10 @@
 	"os"
 	"sync"
 
-<<<<<<< HEAD
-	kbatchv1 "k8s.io/api/batch/v1"
-	"k8s.io/apimachinery/pkg/fields"
-=======
 	"k8s.io/client-go/kubernetes"
 	"k8s.io/client-go/rest"
 
 	kbatchv1 "k8s.io/api/batch/v1"
->>>>>>> 29ce8412
 	"sigs.k8s.io/controller-runtime/pkg/cache"
 
 	"github.com/openshift-kni/lifecycle-agent/internal/clusterconfig"
@@ -155,20 +150,11 @@
 		Metrics: server.Options{
 			BindAddress: metricsAddr,
 		},
-<<<<<<< HEAD
-		Cache: cache.Options{
-			ByObject: map[client.Object]cache.ByObject{
-				&kbatchv1.Job{}: {
-					Namespaces: map[string]cache.Config{
-						common.LcaNamespace: {
-							FieldSelector: fields.SelectorFromSet(fields.Set{"metadata.name": precache.LcaPrecacheJobName})}},
-=======
 		Cache: cache.Options{ // https://github.com/kubernetes-sigs/controller-runtime/blob/main/designs/cache_options.md
 			ByObject: map[client.Object]cache.ByObject{
 				&kbatchv1.Job{}: { // cache all job resources in LCA ns
 					Namespaces: map[string]cache.Config{
 						common.LcaNamespace: {}},
->>>>>>> 29ce8412
 				},
 			},
 		},
@@ -215,8 +201,6 @@
 		Client: mgr.GetClient(), DynamicClient: dynamicClient, Log: log.WithName("BackupRestore")}
 	extraManifest := &extramanifest.EMHandler{
 		Client: mgr.GetClient(), DynamicClient: dynamicClient, Log: log.WithName("ExtraManifest")}
-<<<<<<< HEAD
-=======
 
 	// a simple in-cluster client-go based client, useful for getting pod logs
 	// as runtime-controller client currently doesn't support pod sub resources
@@ -232,7 +216,6 @@
 		setupLog.Error(err, "Failed to get clientset")
 		os.Exit(1)
 	}
->>>>>>> 29ce8412
 
 	if err = (&controllers.ImageBasedUpgradeReconciler{
 		Client:          mgr.GetClient(),
@@ -247,10 +230,6 @@
 		RebootClient:    rebootClient,
 		BackupRestore:   backupRestore,
 		ExtraManifest:   extraManifest,
-<<<<<<< HEAD
-		PrepTask:        &controllers.Task{Active: false, Success: false, Cancel: nil, Progress: ""},
-=======
->>>>>>> 29ce8412
 		UpgradeHandler: &controllers.UpgHandler{
 			Client:          mgr.GetClient(),
 			NoncachedClient: mgr.GetAPIReader(),
